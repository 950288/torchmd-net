import torch
from torchmdnet.priors.base import BasePrior
from torchmdnet.models.utils import OptimizedDistance, CosineCutoff, scatter
from typing import Optional, Dict


class ZBL(BasePrior):
    """This class implements the Ziegler-Biersack-Littmark (ZBL) potential for screened nuclear repulsion.
    Is is described in https://doi.org/10.1007/978-3-642-68779-2_5 (equations 9 and 10 on page 147).  It
    is an empirical potential that does a good job of describing the repulsion between atoms at very short
    distances.

    To use this prior, the Dataset must provide the following attributes.

    atomic_number: 1D tensor of length max_z.  atomic_number[z] is the atomic number of atoms with atom type z.
    distance_scale: multiply by this factor to convert coordinates stored in the dataset to meters
    energy_scale: multiply by this factor to convert energies stored in the dataset to Joules (*not* J/mol)
    """

    def __init__(
        self,
        cutoff_distance,
        max_num_neighbors,
        atomic_number=None,
        distance_scale=None,
        energy_scale=None,
        dataset=None,
    ):
        super(ZBL, self).__init__()
        if atomic_number is None:
            atomic_number = dataset.atomic_number
        if distance_scale is None:
            distance_scale = dataset.distance_scale
        if energy_scale is None:
            energy_scale = dataset.energy_scale
        atomic_number = torch.as_tensor(atomic_number, dtype=torch.long)
        self.register_buffer("atomic_number", atomic_number)
        self.distance = OptimizedDistance(
            0, cutoff_distance, max_num_pairs=-max_num_neighbors
        )
        self.cutoff = CosineCutoff(cutoff_upper=cutoff_distance)
        self.cutoff_distance = cutoff_distance
        self.max_num_neighbors = max_num_neighbors
        self.distance_scale = float(distance_scale)
        self.energy_scale = float(energy_scale)

    def get_init_args(self):
        return {
            "cutoff_distance": self.cutoff_distance,
            "max_num_neighbors": self.max_num_neighbors,
            "atomic_number": self.atomic_number.tolist(),
            "distance_scale": self.distance_scale,
            "energy_scale": self.energy_scale,
        }

    def reset_parameters(self):
        pass

<<<<<<< HEAD
    def post_reduce(self, y, z, pos, batch, box: Optional[torch.Tensor] = None, extra_args: Optional[Dict[str, torch.Tensor]] = None):
        edge_index, distance, _ = self.distance(pos, batch, box)
=======
    def post_reduce(
        self, y, z, pos, batch, extra_args: Optional[Dict[str, torch.Tensor]]
    ):
        edge_index, distance, _ = self.distance(pos, batch)
>>>>>>> a67ac802
        if edge_index.shape[1] == 0:
            return y
        atomic_number = self.atomic_number[z[edge_index]]
        # 5.29e-11 is the Bohr radius in meters.  All other numbers are magic constants from the ZBL potential.
        a = (
            0.8854
            * 5.29177210903e-11
            / (atomic_number[0] ** 0.23 + atomic_number[1] ** 0.23)
        )
        d = distance * self.distance_scale / a
        f = (
            0.1818 * torch.exp(-3.2 * d)
            + 0.5099 * torch.exp(-0.9423 * d)
            + 0.2802 * torch.exp(-0.4029 * d)
            + 0.02817 * torch.exp(-0.2016 * d)
        )
        f *= self.cutoff(distance)
        # Compute the energy, converting to the dataset's units.  Multiply by 0.5 because every atom pair
        # appears twice.
        energy = f * atomic_number[0] * atomic_number[1] / distance
        energy = (
            0.5
            * (2.30707755e-28 / self.energy_scale / self.distance_scale)
            * scatter(energy, batch[edge_index[0]], dim=0, reduce="sum")
        )
        if energy.shape[0] < y.shape[0]:
            energy = torch.nn.functional.pad(energy, (0, y.shape[0] - energy.shape[0]))
        energy = energy.reshape(y.shape)
        return y + energy<|MERGE_RESOLUTION|>--- conflicted
+++ resolved
@@ -56,15 +56,8 @@
     def reset_parameters(self):
         pass
 
-<<<<<<< HEAD
     def post_reduce(self, y, z, pos, batch, box: Optional[torch.Tensor] = None, extra_args: Optional[Dict[str, torch.Tensor]] = None):
         edge_index, distance, _ = self.distance(pos, batch, box)
-=======
-    def post_reduce(
-        self, y, z, pos, batch, extra_args: Optional[Dict[str, torch.Tensor]]
-    ):
-        edge_index, distance, _ = self.distance(pos, batch)
->>>>>>> a67ac802
         if edge_index.shape[1] == 0:
             return y
         atomic_number = self.atomic_number[z[edge_index]]
